--- conflicted
+++ resolved
@@ -173,7 +173,6 @@
 
     # set index name and replace missing values
     DF.index.name = 'datetime'
-<<<<<<< HEAD
 
     # process data for the remaining NWIS sites
     for key in keys:
@@ -194,9 +193,5 @@
 
     # replace missing values
     DF = DF.replace(to_replace=noDataValues, value=np.nan)
-=======
-    # this is never tested
-    DF.replace(to_replace='-999999', value=np.nan, inplace=True)
->>>>>>> 66928ff8
 
     return DF