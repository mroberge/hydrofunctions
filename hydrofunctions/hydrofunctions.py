# -*- coding: utf-8 -*-

"""
hydrofunctions.hydrofunctions
~~~~~~~~~~~~~~~~~~~~~~~~~~~~~

This module contains the main functions used in an interactive session.

-----
"""
from __future__ import absolute_import, print_function, division, unicode_literals
import requests
import numpy as np
import pandas as pd
from pandas.tseries.frequencies import to_offset
import logging

# Change to relative import: from . import exceptions
# https://axialcorps.com/2013/08/29/5-simple-rules-for-building-great-python-packages/
from . import exceptions
import warnings
from . import typing
from . import helpers

logging.basicConfig(
    filename="hydrofunctions_testing.log",
    level=logging.ERROR,
    format="%(asctime)s:%(levelname)s:%(message)s"
    )


def select_data(nwis_df):
    """Create a boolean array of columns that contain data.

    Args:
        nwis_df:
            A pandas dataframe created by extract_nwis_df.

    Returns:
        an array of Boolean values corresponding to the columns in the
        original dataframe.

    Example:
        >>> my_dataframe[:, select_data(my_dataframe)]

        returns a dataframe with only the data columns; the qualifier columns
        do not show.
    """
    data_regex = r'[0-9]$'
    return nwis_df.columns.str.contains(data_regex)


def calc_freq(index):
    # Method 0: calc_freq() was called, but we haven't done anything yet.
    method = 0
    if (isinstance(index, pd.DataFrame)):
        index = index.index
    try:
        # Method 1: Try the direct approach first. Maybe freq has already been set.
        freq = index.freq
        method = 1
    except AttributeError:
        # index.freq does not exist, so let's keep trying.
        freq = None

    if freq is None:
        # Method 2: Use the built-in pd.infer_freq(). It raises ValueError
        #    when it fails, so catch ValueErrors and keep trying.
        try:
            freq = to_offset(pd.infer_freq(index))
            method = 2
        except ValueError:
            pass

    if freq is None:
        # Method 3: divide the length of time by the number of observations.
        freq = (index.max() - index.min())/len(index)
        if pd.Timedelta('13 minutes') < freq < pd.Timedelta('17 minutes'):
            freq = to_offset('15min')
        elif pd.Timedelta('27 minutes') < freq < pd.Timedelta('33 minutes'):
            freq = to_offset('30min')
        elif pd.Timedelta('55 minutes') < freq < pd.Timedelta('65 minutes'):
            freq = to_offset('60min')
        else:
            freq = None
        method = 3

    if freq is None:
        # Method 4: Subtract two adjacent values and use the difference!
        if len(index) > 3:
<<<<<<< HEAD
            freq = abs(index[2] - index[3])
=======
            freq = to_offset(index[3] - index[2])
        method = 4
        logging.debug("calc_freq4:" + str(freq) + "= index[2]:" + str(index[3]) + "- index [3]:" + str(index[2]))
>>>>>>> 5d0c2b46

    if freq is None:
        # Method 5: If all else fails, freq is 15 minutes!
        warnings.warn("It is not possible to determine the frequency"
                      "for one of the datasets in this request."
                      "This dataset will be set to a frequency of "
                      "15 minutes", exceptions.HydroUserWarning)
<<<<<<< HEAD
        freq = pd.Timedelta('15 minutes')
=======
        freq = pd.timeDelta('15 minutes')
        method = 5
>>>>>>> 5d0c2b46

    debug_msg = "Calc_freq method:" + str(method) + "freq:" + str(freq)
    logging.debug(debug_msg)
    return pd.Timedelta(freq)


def get_nwis(site, service='dv', start_date=None, end_date=None, stateCd=None,
             countyCd=None, bBox=None, parameterCd='all', period=None):
    """Request stream gauge data from the USGS NWIS.

    Args:
        site (str or list of strings):
            a valid site is '01585200' or ['01585200', '01646502']. site
            should be None if stateCd or countyCd are not None.

        service (str):
            can either be 'iv' or 'dv' for instantaneous or daily data.
            'dv'(default): daily values. Mean value for an entire day.
            'iv': instantaneous value measured at this time. Also known
            as 'Real-time data'. Can be measured as often as every
            five minutes by the USGS. 15 minutes is more typical.

        start_date (str):
           should take on the form yyyy-mm-dd

        end_date (str):
            should take on the form yyyy-mm-dd

        stateCd (str):
            a valid two-letter state postal abbreviation. Default is None.

        countyCd (str or list of strings):
            a valid county abbreviation. Default is None.

        bBox (str, list, or tuple):
            a set of coordinates that defines a bounding box.
                * Coordinates are in decimal degrees
                * Longitude values are negative (west of the prime meridian).
                * Latitude values are positive (north of the equator).
                * comma-delimited, no spaces, if provided as a string.
                * The order of the boundaries should be: "West,South,East,North"
                * Example: "-83.000000,36.500000,-81.000000,38.500000"

        parameterCd (str or list of strings):
            NWIS parameter code. Usually a five digit code. Default is 'all'.
            A valid code can also be given as a list: parameterCd=['00060','00065']

            * if value of 'all' is submitted, then NWIS will return every \
            parameter collected at this site. (default option)
            * stage: '00065'
            * discharge: '00060'
            * not all sites collect all parameters!
            * See https://nwis.waterdata.usgs.gov/usa/nwis/pmcodes for full list

        period (str):
            NWIS period code. Default is None.
                * Format is "PxxD", where xx is the number of days before \
                today, with a maximum of 999 days accepted.
                * Either use start_date or period, but not both.

    Returns:
        a response object. This function will always return the response,
            even if the NWIS returns a status_code that indicates a problem.

            * response.url: the url we used to request data
            * response.status_code: '200' when okay; see <https://www.w3.org/Protocols/rfc2616/rfc2616-sec10.html>
            * response.json: the content translated as json
            * response.status_code: the internet status code
                - '200': is a good request
                - non-200 codes will be reported as a warning.
                - '400': is a 'Bad Request'-- the parameters did not make sense
            * response.ok: "True" when we get a '200' status_code

    Raises:
        ConnectionError: due to connection problems like refused connection
            or DNS Error.

        SyntaxWarning: when NWIS returns a response code that is not 200.

    Example::

        >>> import hydrofunctions as hf
        >>> response = hf.get_nwis('01585200', 'dv', '2012-06-01', '2012-07-01')

        >>> response
        <response [200]>

        >>> response.json()
        *JSON ensues*

        >>> hf.extract_nwis_df(response)
        *a Pandas dataframe appears*

    Other Valid Ways to Make a Request::

        >>> sites = ['07180500', '03380475', '06926000'] # Request a list of sites.
        >>> service = 'iv'  # Request real-time data
        >>> days = 'P10D'  # Request the last 10 days.
        >>> stage = '00065' # Sites that collect discharge usually collect water depth too.
        >>> response2 = hf.get_nwis(sites, service, period=days, parameterCd=stage)

    Request Data By Location::

        >>> # Request the most recent daily data for every site in Maine
        >>> response3 = hf.get_nwis(None, 'dv', stateCd='ME')
        >>> response3
        <Response [200]>

    The specification for the USGS NWIS IV service is located here:
    http://waterservices.usgs.gov/rest/IV-Service.html
    """

    service = typing.check_NWIS_service(service)

    if (parameterCd == 'all'):
        parameterCd = None

    header = {
        'Accept-encoding': 'gzip',
        'max-age': '120'
    }

    values = {
        # specify version of nwis json. Based on WaterML1.1
        # json,1.1 works; json%2C works; json1.1 DOES NOT WORK
        'format': 'json,1.1',
        'sites': typing.check_parameter_string(site, 'site'),
        'stateCd': stateCd,
        'countyCd': typing.check_parameter_string(countyCd, 'county'),
        'bBox': typing.check_NWIS_bBox(bBox),
        'parameterCd': typing.check_parameter_string(parameterCd, 'parameterCd'),
        'period': period,
        'startDT': start_date,
        'endDT': end_date
    }

    # Check that site selection parameters are exclusive!
    total = helpers.count_number_of_truthy([site, stateCd, countyCd, bBox])
    if total == 1:
        pass
    elif (total > 1):
        raise ValueError("Select sites using either site, stateCd, "
                         "countyCd, or bBox, but not more than one.")
    elif (total < 1):
        raise ValueError("Select sites using at least one of the following"
                         " arguments: site, stateCd, countyCd or bBox.")

    # Check that time parameters are not both set.
    # If neither is set, then NWIS will return the most recent observation.
    if (start_date and period):
        raise ValueError("Use either start_date or period, or neither, "
                         "but not both.")

    url = 'https://waterservices.usgs.gov/nwis/'
    url = url + service + '/?'
    response = requests.get(url, params=values, headers=header)
    print("Requested data from", response.url)
    # requests will raise a 'ConnectionError' if the connection is refused
    # or if we are disconnected from the internet.

    # .get_nwis() will always return the response.

    # Higher-level code that calls get_nwis() may decide to handle or
    # report status codes that indicate something went wrong.

    # Issue warnings for bad status codes
    nwis_custom_status_codes(response)

    return response


def get_nwis_property(nwis_dict, key=None, remove_duplicates=False):
    """Returns a list containing property data from an NWIS response object.

    Args:
        nwis_dict (dict):
            the json returned in a response object as produced by get_nwis().json().

        key (str):
            a valid NWIS response property key. Default is None. The index is \
            returned if key is None. Valid keys are:
                * None
                * name - constructed name "provider:site:parameterCd:statistic"
                * siteName
                * siteCode
                * timeZoneInfo
                * geoLocation
                * siteType
                * siteProperty
                * variableCode
                * variableName
                * variableDescription
                * valueType
                * unit
                * options
                * noDataValue
        remove_duplicates (bool):
            a flag used to remove duplicate values in the returned list.

    Returns:
        a list with the data for the passed key string.

    Raises:
        HydroNoDataError  when the request is valid, but NWIS has no data for
            the parameters provided in the request.

        ValueError when the key is not available in
    """
    #nwis_dict = response_obj.json()

    # strip header and all metadata. ts is the 'timeSeries' element of the
    # response; it is an array of objects that contain time series data.
    ts = nwis_dict['value']['timeSeries']
    msg = 'The NWIS reports that it does not' + \
          ' have any data for this request.'
    if len(ts) < 1:
        raise exceptions.HydroNoDataError(msg)

    # This predefines what to expect in the response.
    # Would it be better to look in the response for the key?
    # Pseudo code
    # skip stations with no data
    # if key in tts['variable']:
    #    v = etc
    # elif key in tts['sourceInfo']:
    #    v = etc
    # elif key in tts:
    #    v = etc
    # else just return index or raise an error later
    #
    sourceInfo = ['siteName', 'siteCode', 'timeZoneInfo', 'geoLocation',
                  'siteType', 'siteProperty']
    variable = ['variableCode', 'variableName', 'variableDescription',
                'valueType', 'unit', 'options', 'noDataValue']
    root = ['name']
    vals = []
    try:
        for idx, tts in enumerate(ts):
            d = tts['values'][0]['value']
            # skip stations with no data
            if len(d) < 1:
                continue
            if key in variable:
                v = tts['variable'][key]
            elif key in sourceInfo:
                v = tts['sourceInfo'][key]
            elif key in root:
                v = tts[key]
            else:
                v = idx  # just return index
            if remove_duplicates:
                if v not in vals:
                    vals.append(v)
            else:
                vals.append(v)
    # Why catch this? If we can't find the key, we already return the index.
    except:  # TODO: dangerous to use bare 'except'  clauses.
        msg = 'The selected key "{}" could not be found'.format(key)
        raise ValueError(msg)
    return vals


def extract_nwis_df(nwis_dict, interpolate=True):
    """Returns a Pandas dataframe from an NWIS response object.

    Args:
        nwis_dict (obj):
            the json from a response object as returned by get_nwis().json().

    Returns:
        a pandas dataframe.

    Raises:
        HydroNoDataError  when the request is valid, but NWIS has no data for
            the parameters provided in the request.

        HydroUserWarning  when one dataset is at a lower frequency than another
            dataset in the same request.
    """
    if type(nwis_dict) is not dict:
        nwis_dict = nwis_dict.json()

    # strip header and all metadata.
    ts = nwis_dict['value']['timeSeries']
    if ts == []:
        # raise a HydroNoDataError if NWIS returns an empty set.
        #
        # Ideally, an empty set exception would be raised when the request
        # is first returned, but I do it here so that the data doesn't get
        # extracted twice.
        # TODO: raise this exception earlier??
        #
        # ** Interactive sessions should have an error raised.
        #
        # **Automated systems should catch these errors and deal with them.
        # In this case, if NWIS returns an empty set, then the request
        # needs to be reconsidered. The request was valid somehow, but
        # there is no data being collected.

        raise exceptions.HydroNoDataError("The NWIS reports that it does not"
                                          " have any data for this request.")

    # create a list of time series;
    # set the index, set the data types, replace NaNs, sort, find the first and last

    collection = []
    starts = []
    ends = []
    freqs = []
    meta = {}
    for series in ts:
        series_name = series['name']
        temp_name = series_name.split(':')
        agency = str(temp_name[0])
        site_id = agency + ':' + str(temp_name[1])
        parameter_cd = str(temp_name[2])
        stat = str(temp_name[3])
        siteName = series['sourceInfo']['siteName']
        siteLatLongSrs = series['sourceInfo']['geoLocation']['geogLocation']
        noDataValues = series['variable']['noDataValue']
        variableDescription = series['variable']['variableDescription']
        unit = series['variable']['unit']['unitCode']
        data = series['values'][0]['value']
        if data == []:
            # This parameter has no data. Skip to next series.
            continue
        qualifiers = series_name + "_qualifiers"
        DF = pd.DataFrame(data=data)
        DF.index = pd.to_datetime(DF.pop('dateTime'), utc=True)
        DF['value'] = DF['value'].astype(float)
        DF = DF.replace(to_replace=noDataValues, value=np.nan)
        DF['qualifiers'] = DF['qualifiers'].apply(lambda x: ','.join(x))
        DF.rename(columns={'qualifiers': qualifiers, 'value': series_name}, inplace=True)
        DF.sort_index(inplace=True)
        local_start = DF.index.min()
        local_end = DF.index.max()
        starts.append(local_start)
        ends.append(local_end)
        local_freq = calc_freq(DF.index)
        freqs.append(local_freq)
        local_clean_index = pd.date_range(start=local_start, end=local_end, freq=local_freq, tz='UTC')

        DF = DF.reindex(index=local_clean_index, copy=True)
        qual_cols = DF.columns.str.contains('_qualifiers')
        # https://stackoverflow.com/questions/21998354/pandas-wont-fillna-inplace
        # Instead, create a temporary dataframe, fillna, then copy back into original.
        DFquals = DF.loc[:, qual_cols].fillna("hf.missing")
        DF.loc[:, qual_cols] = DFquals

        parameter_info = {
                'variableFreq': str(to_offset(local_freq)),
                'variableUnit': unit,
                'variableDescription': variableDescription
                }
        site_info = {
                'siteName': siteName,
                'siteLatLongSrs': siteLatLongSrs,
                'timeSeries' : {}
                }
        # if site is not in meta keys, add it.
        if site_id not in meta:
            meta[site_id] = site_info
        # Add the variable info to the site dict.
        meta[site_id]['timeSeries'][parameter_cd] = parameter_info
        collection.append(DF)

    if len(collection) < 1:
        # It seems like this condition should not occur. The NWIS trims the
        # response and returns an empty nwis_dict['value']['timeSeries']
        # if none of the parameters requested have data.
        # If at least one of the paramters have data,
        # then the empty series will get delivered, but with no data.
        # Compare these requests:
        # empty:               https://nwis.waterservices.usgs.gov/nwis/iv/?format=json&sites=01570500&startDT=2018-06-01&endDT=2018-06-01&parameterCd=00045
        # one empty, one full: https://nwis.waterservices.usgs.gov/nwis/iv/?format=json&sites=01570500&startDT=2018-06-01&endDT=2018-06-01&parameterCd=00045,00060
        raise exceptions.HydroNoDataError("The NWIS does not have any data for"
                                          " the requested combination of sites"
                                          ", parameters, and dates.")
    startmin = min(starts)
    endmax = max(ends)
    freqmin = min(freqs)
    freqmax = max(freqs)
    if (freqmin != freqmax):
        warnings.warn("One or more datasets in this request is going to be "
                      "'upsampled' to " + str(freqmin) + " because the data "
                      "were collected at a lower frequency of " + str(freqmax),
                      exceptions.HydroUserWarning)
    clean_index = pd.date_range(start=startmin, end=endmax, freq=freqmin, tz='UTC')
    cleanDF = pd.DataFrame(index=clean_index)
    for dataset in collection:
        cleanDF = pd.concat([cleanDF, dataset], axis=1)
    cleanDF.index.name = 'datetimeUTC'
    # Replace lines with missing _qualifier flags with hf.upsampled
    qual_cols = cleanDF.columns.str.contains('_qualifiers')
    cleanDFquals = cleanDF.loc[:, qual_cols].fillna('hf.upsampled')
    cleanDF.loc[:, qual_cols] = cleanDFquals

    if interpolate:
        #TODO: mark interpolated values with 'hf.interp'

        #select data, then replace Nans with interpolated values.
        data_cols = cleanDF.columns.str.contains(r'[0-9]$')
        cleanDFdata = cleanDF.loc[:,data_cols].interpolate()
        cleanDF.loc[:,data_cols] = cleanDFdata

    if (not DF.index.is_unique):
        DF = DF[~DF.index.duplicated(keep='first')]
    if (not DF.index.is_monotonic):
        DF.sort_index(axis=0, inplace=True)

    return cleanDF, meta


def nwis_custom_status_codes(response):
    """
    Raise custom warning messages from the NWIS when it returns a
    status_code that is not 200.

    Args:
        response: a response object as returned by get_nwis().

    Returns:
        None: if response.status_code == 200
        response.status_code: for all other status codes.

    Raises:
        SyntaxWarning: when a non-200 status code is returned.
            https://en.wikipedia.org/wiki/List_of_HTTP_status_codes

    Note:
        To raise an exception, call `response.raise_for_status()`
        This will raise requests.exceptions.HTTPError with a helpful message
        or it will return None for status code 200.
        From: http://docs.python-requests.org/en/master/user/quickstart/#response-status-codes

        NWIS status_code messages come from:
            https://waterservices.usgs.gov/docs/portable_code.html
        Additional status code documentation:
            https://waterservices.usgs.gov/rest/IV-Service.html#Error
    """
    nwis_msg = {
        '200': 'OK',
        '400': "400 Bad Request - "
               "This often occurs if the URL arguments "
               "are inconsistent, for example in the instantaneous values "
               "service using startDT and endDT with the period argument. "
               "An accompanying error should describe why the request was "
               "bad."
               + "\nError message from NWIS: {}".format(response.reason),
        '403': "403 Access Forbidden - "
               "This should only occur if for some reason the USGS has "
               "blocked your Internet Protocol (IP) address from using "
               "the service. This can happen if we believe that your use "
               "of the service is so excessive that it is seriously "
               "impacting others using the service. To get unblocked, "
               "send us the URL you are using along with the IP using "
               "this form. We may require changes to your query and "
               "frequency of use in order to give you access to the "
               "service again.",
        '404': "404 Not Found - "
               "Returned if and only if the query expresses a combination "
               "of elements where data do not exist. For multi-site "
               "queries, if any data are found, it is returned for those "
               "site/parameters/date ranges where there are data.",
        '503': "500 Internal Server Error - "
               "If you see this, it means there is a problem with the web "
               "service itself. It usually means the application server "
               "is down unexpectedly. This could be caused by a host of "
               "conditions but changing your query will not solve this "
               "problem. The application support team has to fix it. Most "
               "of these errors are quickly detected and the support team "
               "is notified if they occur."
    }
    if response.status_code == 200:
        return None
    # All other status codes will raise a warning.
    else:
        # Use the status_code as a key, return None if key not in dict
        msg = "The NWIS returned a code of {}.\n".format(response.status_code) \
              + nwis_msg.get(str(response.status_code)) \
              + "\n\nURL used in this request: {}".format(response.url)

        # Warnings will not beak the flow. They just print a message.
        # However, they are often supressed in some applications.
        warnings.warn(msg, SyntaxWarning)
        return response.status_code<|MERGE_RESOLUTION|>--- conflicted
+++ resolved
@@ -88,13 +88,9 @@
     if freq is None:
         # Method 4: Subtract two adjacent values and use the difference!
         if len(index) > 3:
-<<<<<<< HEAD
-            freq = abs(index[2] - index[3])
-=======
-            freq = to_offset(index[3] - index[2])
+            freq = to_offset(abs(index[2] - index[3]))
         method = 4
         logging.debug("calc_freq4:" + str(freq) + "= index[2]:" + str(index[3]) + "- index [3]:" + str(index[2]))
->>>>>>> 5d0c2b46
 
     if freq is None:
         # Method 5: If all else fails, freq is 15 minutes!
@@ -102,12 +98,9 @@
                       "for one of the datasets in this request."
                       "This dataset will be set to a frequency of "
                       "15 minutes", exceptions.HydroUserWarning)
-<<<<<<< HEAD
-        freq = pd.Timedelta('15 minutes')
-=======
-        freq = pd.timeDelta('15 minutes')
+
+        freq = to_offset('15min')
         method = 5
->>>>>>> 5d0c2b46
 
     debug_msg = "Calc_freq method:" + str(method) + "freq:" + str(freq)
     logging.debug(debug_msg)
