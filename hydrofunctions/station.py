# -*- coding: utf-8 -*-
"""
station.py

This module contains the Station class, which is used for organizing and
managing data for a single USGS stream gauge.
"""
from __future__ import absolute_import, print_function
from . import typing
from . import hydrofunctions as hf


class Station(object):
    """A class for organizing stream gauge data for a single request.

    Store copies of each station in a dictionary station_dict.
    This dict will include descendant objects too.
    The dict will be

    Improvements:
        make each subclass store its own dictionary, parent class can combine.
        only store weakrefs to the objects, so that they can be garbage
        collected. maybe weakvaluedictionary.

            1) http://stackoverflow.com/a/18321898
            2) http://stackoverflow.com/a/9460070

    Future Feature:
        only create new instance if its id is not already in the list. ::

            if id in station_dict:
                # just re-use already existing obj.
                return station_dict[id]
                # prob need to use a factory to do this.
    """
    station_dict = {}

    def __init__(self, site=None):
        Station.station_dict[site] = self
        self.site = site
        # One option is to make it so that you can pass in a get_data function
        # during the creation of an instance.
        self.get_data = None


class NWIS(Station):
    """A class for working with data from the USGS NWIS service.

    description

    Args:
        site (str or list of strings):
            a valid site is '01585200' or ['01585200', '01646502']. Site
            should be None if stateCd or countyCd are not None.

        service (str):
            can either be 'iv' or 'dv' for instantaneous or daily data.
            'dv'(default): daily values. Mean value for an entire day.
            'iv': instantaneous value measured at this time. Also known
            as 'Real-time data'. Can be measured as often as every
            five minutes by the USGS. 15 minutes is more typical.

        start_date (str):
           should take on the form yyyy-mm-dd

        end_date (str):
            should take on the form yyyy-mm-dd

        stateCd (str):
            a valid two-letter state postal abbreviation. Default is None.

        countyCd (str or list of strings):
            a valid county abbreviation. Default is None.

<<<<<<< HEAD
        bBox (str):
            a set of coordinates that defines a bounding box.
                * Coordinates are in decimal degrees
                * West and South coordinates are negative
                * comma-delimited, no spaces.
                * The order of the boundaries should be: "West,South,East,North"
                * Example: -83.000000,36.500000,-81.000000,38.500000
=======
        bBox (str, list, or tuple):
            a set of coordinates that defines a bounding box.
                * Coordinates are in decimal degrees
                * Longitude values are negative (west of the prime meridian).
                * Latitude values are positive (north of the equator).
                * comma-delimited, no spaces, if provided as a string.
                * The order of the boundaries should be: "West,South,East,North"
                * Example: "-83.000000,36.500000,-81.000000,38.500000"
>>>>>>> 60a3f6c8

        parameterCd (str):
            NWIS parameter code. Default is stream discharge '00060'
                * stage: '00065'
                * discharge: '00060'
                * not all sites collect all parameters!
                * See https://nwis.waterdata.usgs.gov/usa/nwis/pmcodes for \
                full list

        period (str):
            NWIS period code. Default is None.
                * Format is "PxxD", where xx is the number of days before \
                today, with a maximum of 999 days accepted.
                * Either use start_date or period, but not both.
    """

    def __init__(self,
                 site=None,
                 service="dv",
                 start_date=None,
                 end_date=None,
                 stateCd=None,
                 countyCd=None,
                 bBox=None,
                 parameterCd='00060',
                 period=None):

        self.site = typing.check_NWIS_site(site)
        self.service = typing.check_NWIS_service(service)
        self.start_date = typing.check_datestr(start_date)
        self.end_date = typing.check_datestr(end_date)
        self.stateCd = stateCd
        self.countyCd = countyCd
        self.bBox = bBox
        self.ok = None
        self.parameterCd = parameterCd
        self.period = typing.check_period(period)
        self.response = None
        self.df = lambda: print("You must successfully call .get_data() before calling .df().")
        self.json = lambda: print("You must successfully call .get_data() before calling .json().")
        self.name = None
        self.siteName = None

        # Check that site selcetion parameters are exclusive!
        if (self.site and self.stateCd) \
            or (self.stateCd and self.countyCd) \
            or (self.site and self.countyCd) \
            or (self.site and self.bBox):
            raise ValueError("Select sites using either site, stateCd, or "
                             "countyCd, but not more than one.")

        # Check that time parameters are not both set.
        # If neither is set, then NWIS will return the most recent observation.
        if (self.start_date and self.period):
            raise ValueError("Use either start_date or period, or neither, "
                             "but not both.")

    def get_data(self):
        self.site = typing.check_NWIS_site(self.site)
        self.service = typing.check_NWIS_service(self.service)
        self.start_date = typing.check_datestr(self.start_date)
        self.end_date = typing.check_datestr(self.end_date)
        self.response = hf.get_nwis(self.site,
                                    self.service,
                                    self.start_date,
                                    self.end_date,
                                    stateCd=self.stateCd,
                                    countyCd=self.countyCd,
                                    bBox=self.bBox,
                                    parameterCd=self.parameterCd,
                                    period=self.period)
        # If the response status_code is anything other than 200,
        # an error will be reported and an Exception raised.
        # The response object will be saved for examination.

        #TODO: fix tests and uncomment this call
        #hf.handle_status_code(self.response)
        #nwis_custom_status_codes(self.response)
        # Raise an exception if non-200 status_code, or return None for 200.
        self.response.raise_for_status()

        # set self.json without calling it.
        self.json = lambda: self.response.json()
        # set self.df without calling it.
        self.df = lambda: hf.extract_nwis_df(self.response)

        # Another option might be to do this:
        # self.df = hf.extract_nwis_df(self.response)
        # This would make myInstance.df return a plain df.
        self.ok = self.response.ok
        self.siteName = hf.get_nwis_property(self.response,
                                             key='siteName',
                                             remove_duplicates=True)
        self.name = hf.get_nwis_property(self.response,
                                         key='name',
                                         remove_duplicates=True)

        return self<|MERGE_RESOLUTION|>--- conflicted
+++ resolved
@@ -72,15 +72,6 @@
         countyCd (str or list of strings):
             a valid county abbreviation. Default is None.
 
-<<<<<<< HEAD
-        bBox (str):
-            a set of coordinates that defines a bounding box.
-                * Coordinates are in decimal degrees
-                * West and South coordinates are negative
-                * comma-delimited, no spaces.
-                * The order of the boundaries should be: "West,South,East,North"
-                * Example: -83.000000,36.500000,-81.000000,38.500000
-=======
         bBox (str, list, or tuple):
             a set of coordinates that defines a bounding box.
                 * Coordinates are in decimal degrees
@@ -89,7 +80,6 @@
                 * comma-delimited, no spaces, if provided as a string.
                 * The order of the boundaries should be: "West,South,East,North"
                 * Example: "-83.000000,36.500000,-81.000000,38.500000"
->>>>>>> 60a3f6c8
 
         parameterCd (str):
             NWIS parameter code. Default is stream discharge '00060'
